# SPDX-FileCopyrightText: Copyright (c) 2021-2022, NVIDIA CORPORATION & AFFILIATES. All rights reserved.
# SPDX-License-Identifier: Apache-2.0
#
# Licensed under the Apache License, Version 2.0 (the "License");
# you may not use this file except in compliance with the License.
# You may obtain a copy of the License at
#
# http://www.apache.org/licenses/LICENSE-2.0
#
# Unless required by applicable law or agreed to in writing, software
# distributed under the License is distributed on an "AS IS" BASIS,
# WITHOUT WARRANTIES OR CONDITIONS OF ANY KIND, either express or implied.
# See the License for the specific language governing permissions and
# limitations under the License.

name: morpheus
channels:
    - rapidsai
    - nvidia
    - nvidia/label/dev # For pre-releases of SRF. Should still default to full releases if available
    - nvidia/label/cuda-11.5.2 # For cuda-nvml-dev=11.5, which is not published under nvidia channel yet.
    - conda-forge
dependencies:
    ####### Morpheus Dependencies (keep sorted!) #######
    - automake=1.16.5
    - benchmark=1.6.1
    - boost-cpp=1.74
    - cachetools=5.0.0
    - ccache>=3.7
    - cmake=3.22
    - cuda-nvml-dev=11.5
    - cudatoolkit=11.5
    - cudf 22.04
    - cudf_kafka 22.04.*
    - cupy=9.5.0
    - cython=0.29.24
    - docker-compose=1.29.2
    - docker-py=5.0.3
    - faker=12.3.0
    - flake8
    - flatbuffers=2.0
    - gcc_linux-64=9.4
    - gflags=2.2
    - git>=2.35.3 # Needed for wildcards on safe.directory
    - glog=0.6
    - gmock=1.10
    - grpc-cpp>=1.43
    - gtest=1.10
    - gxx_linux-64=9.4
    - isort
    - mlflow>=1.23
    - myst-parser==0.17
    - srf 22.06.*
    - ninja=1.10
    - nodejs=17.4.0
    - pandas=1.3
    - pip
<<<<<<< HEAD
    - protobuf=3.20
=======
    - pkg-config # for neo cmake
    - protobuf=3.19
>>>>>>> 849ee2b5
    - pybind11-stubgen
    - pydot
    - pytest
    - pytest-benchmark
    - pytest-cov
    - python-graphviz
    - python=3.8
    - rapidjson=1.1.0
    - scikit-build=0.13
    - sphinx
    - sphinx_rtd_theme
    - sysroot_linux-64=2.17
    - tqdm
    - yapf=0.32.0
    ####### Morpheus Pip Dependencies (keep sorted!) #######
    - pip:
        # Add additional dev dependencies here
        - docutils
        # Ensure all runtime requirements are installed using the requirements file
        - --requirement requirements.txt<|MERGE_RESOLUTION|>--- conflicted
+++ resolved
@@ -55,12 +55,8 @@
     - nodejs=17.4.0
     - pandas=1.3
     - pip
-<<<<<<< HEAD
+    - pkg-config # for srf cmake
     - protobuf=3.20
-=======
-    - pkg-config # for neo cmake
-    - protobuf=3.19
->>>>>>> 849ee2b5
     - pybind11-stubgen
     - pydot
     - pytest
