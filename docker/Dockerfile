<<<<<<< HEAD
# SPDX-FileCopyrightText: Copyright (c) 2021-2022, NVIDIA CORPORATION & AFFILIATES. All rights reserved.
=======
# syntax=docker/dockerfile:1

# SPDX-FileCopyrightText: Copyright (c) 2021, NVIDIA CORPORATION & AFFILIATES. All rights reserved.
>>>>>>> 5cc6a8f3
# SPDX-License-Identifier: Apache-2.0
#
# Licensed under the Apache License, Version 2.0 (the "License");
# you may not use this file except in compliance with the License.
# You may obtain a copy of the License at
#
# http://www.apache.org/licenses/LICENSE-2.0
#
# Unless required by applicable law or agreed to in writing, software
# distributed under the License is distributed on an "AS IS" BASIS,
# WITHOUT WARRANTIES OR CONDITIONS OF ANY KIND, either express or implied.
# See the License for the specific language governing permissions and
# limitations under the License.


# Args used in FROM commands must come first
ARG FROM_IMAGE="gpuci/miniconda-cuda"
ARG CUDA_VER=11.4
ARG LINUX_DISTRO=ubuntu
ARG LINUX_VER=20.04

# Stage 0 - Vcpkg build
# Builds vcpkg so dependencies can be easily installed on the command line
FROM ${LINUX_DISTRO}:${LINUX_VER} as vcpkg_build

ENV DEBIAN_FRONTEND=noninteractive
ENV TZ=America/Denver

RUN apt update && apt -y install build-essential cmake git curl unzip tar zip

RUN git clone https://github.com/Microsoft/vcpkg.git /opt/vcpkg

WORKDIR /opt/vcpkg

# Build vcpkg and delete any data in packages/buildtrees/downloads
RUN ./bootstrap-vcpkg.sh -disableMetrics &&\
    rm -rf "/opt/vcpkg/packages" "/opt/vcpkg/buildtrees" "/opt/vcpkg/downloads"

# Stage 1 - Dependencies
FROM ${FROM_IMAGE}:${CUDA_VER}-devel-${LINUX_DISTRO}${LINUX_VER} AS base

# Required arguments
ARG IMAGE_TYPE=base
ARG RAPIDS_CHANNEL=rapidsai-nightly
ARG RAPIDS_VER=21.10
ARG PYTHON_VER=3.8

# The TensorRT Version must be the full version (i.e. 7.2.2.3) and match Triton EXACTLY
ARG TENSORRT_VERSION=8.2.1.3

# Capture argument used for FROM
ARG CUDA_VER

# Install dependencies to build vcpkg dependencies
RUN apt-get update \
    && apt-get install --no-install-recommends -y \
      build-essential pkg-config curl unzip tar zip openssh-client bc jq \
    && rm -rf /var/lib/apt/lists/*

# Vcpkg Install
COPY --from=vcpkg_build /opt/vcpkg/ /opt/vcpkg/
ENV VCPKG_ROOT=/opt/vcpkg

# Run the install and bash integrate scripts. Also add VCPKG_BUILD_TYPE
RUN mkdir -p $HOME/.vcpkg && \
    /opt/vcpkg/vcpkg integrate install && \
    /opt/vcpkg/vcpkg integrate bash && \
    echo 'export PATH=$PATH:/opt/vcpkg' >>~/.bashrc &&\
    echo 'export VCPKG_ROOT="/opt/vcpkg/"' >>~/.bashrc

# Set the default cache to be in the work folder. Ensure it exists
ENV VCPKG_DEFAULT_BINARY_CACHE=/workspace/.cache/vcpkg

# Enables "source activate conda"
SHELL ["/bin/bash", "-c"]

# Accept all gitlab-master.nvidia.com hosts
RUN mkdir -p $HOME/.ssh && ssh-keyscan -t rsa -p 12051 gitlab-master.nvidia.com > ~/.ssh/known_hosts

# All code will be under /workspace
WORKDIR /workspace

# Install mamba to speed the solve up
RUN conda config --set ssl_verify false \
    && /opt/conda/bin/conda install -y -n base -c conda-forge mamba && conda clean -afy

# Conda dependencies install
COPY docker/conda/environments/dev_cuda${CUDA_VER}.yml ./docker/conda/environments/

RUN /opt/conda/bin/mamba env create -n morpheus --file docker/conda/environments/dev_cuda${CUDA_VER}.yml &&\
    # Install only the dependencies for cudf. Need to build cudf manually
    /opt/conda/bin/mamba install -y -n morpheus -c rapidsai -c nvidia -c conda-forge --only-deps cudf=${RAPIDS_VER} libcudf=${RAPIDS_VER} custreamz=${RAPIDS_VER} cudf_kafka=${RAPIDS_VER} libcudf_kafka=${RAPIDS_VER} &&\
    # Clean and activate
    conda clean -afy && \
    sed -i 's/conda activate base/conda activate morpheus/g' ~/.bashrc

# Enables all RUN commands to use the conda env
SHELL ["/opt/conda/bin/conda", "run", "-n", "morpheus", "/bin/bash", "-c"]

# Set the permenant conda channes to use for morpheus
RUN conda config --env --add channels conda-forge &&\
    conda config --env --add channels nvidia &&\
    conda config --env --add channels rapidsai

# Install nvidia-pyindex which is needed for tritonclient[all] but must be
# installed before setup is run. Also force reinstall of just streamz since it
# gets installed as a dependency of custreamz. The arguments `--upgrade
# --no-deps --force-reinstall` are required to force reinstalling just streamz
# without all its dependencies
RUN pip install nvidia-pyindex && \
  # Removing the tensorrt install for 0.2-EA
  # pip install nvidia-tensorrt==${TENSORRT_VERSION} && \
  pip install --upgrade --no-deps --force-reinstall git+https://github.com/mdemoret-nv/streamz.git@on_completed#egg=streamz &&\
  pip install git+https://github.com/efajardo-nv/dfencoder.git@nv-updates#egg=dfencoder &&\
  pip install dill

# Set the CUDAToolkit_ROOT variable to help CMake find CUDA
ENV CUDAToolkit_ROOT=/usr/local/cuda-${CUDA_VER}

# Set the entrypoint to use the entrypoint.sh script which sets the conda env
COPY docker/entrypoint.sh ./docker/
ENTRYPOINT [ "/opt/conda/bin/tini", "--", "docker/entrypoint.sh" ]

# Reset the shell back to normal
SHELL ["/bin/bash", "-c"]

# Manually build cuDF to get around libcudacxx issues when building as CPM package. See
# https://github.com/NVIDIA/libcudacxx/issues/209
FROM base as cudf_build

# Recapture args again
ARG RAPIDS_VER
ARG CUDF_DIR=/opt/cudf

COPY cmake/deps/patches/cudf.patch /workspace/cmake/deps/patches/

# Clone cudf, patch and build
RUN git clone -b branch-${RAPIDS_VER} --depth 1 https://github.com/rapidsai/cudf ${CUDF_DIR} &&\
    cd ${CUDF_DIR} &&\
    git apply --whitespace=fix /workspace/cmake/deps/patches/cudf.patch &&\
    source activate morpheus &&\
    ./build.sh --ptds libcudf cudf libcudf_kafka cudf_kafka custreamz &&\
    cd -

FROM cudf_build as build

# Copy the source
COPY . ./

# Build/Install neo/morpheus C++ libraries. Need buildkit and ssh auth to get private repos
RUN --mount=type=ssh source activate morpheus && ./scripts/compile.sh

# Install libraries to alternate folder and package into a single tar to preserve symlinks (Docker will remove these)
RUN source activate morpheus &&\
    DESTDIR="/workspace/.cache/install" cmake --build build -j --target install &&\
    mkdir -p /workspace/.cache/dist &&\
    cd /workspace/.cache/install/opt/conda/envs/morpheus &&\
    tar -zcvf /workspace/.cache/dist/install.tar.gz ./lib ./bin ./share &&\
    cd /workspace

# Build/Install morpheus CLI and put on PATH. Export wheels for installation
RUN source activate morpheus && \
    pip install . && \
    cd /workspace/.cache/install/workspace/build &&\
    python setup.py bdist_wheel --dist-dir /workspace/.cache/dist && \
    cd /workspace/.cache/install/workspace/build/_deps/trtlab-build/trtlab/neo/python/ && \
    python setup.py bdist_wheel --dist-dir /workspace/.cache/dist && \
    cd /workspace

# Setup container for runtime environment
FROM cudf_build as runtime

# Copy the install directory over and the pip packages
COPY --from=build ["/workspace/.cache/dist/*", "/tmp/"]

# Install the binaries by untarring
RUN source activate morpheus &&\
    cd /opt/conda/envs/morpheus &&\
    tar -zxvf /tmp/install.tar.gz &&\
    rm /tmp/install.tar.gz &&\
    cd -

RUN apt-get update \
    && apt-get install --no-install-recommends -y \
      patchelf \
    && rm -rf /var/lib/apt/lists/*

# TMP: Hard coded the installed RPATH for UCX
RUN source activate morpheus &&\
    patchelf --set-rpath '/opt/conda/envs/morpheus/lib' /opt/conda/envs/morpheus/lib/libucm.so.0.0.0 &&\
    patchelf --set-rpath '/opt/conda/envs/morpheus/lib' /opt/conda/envs/morpheus/lib/libucs.so.0.0.0 &&\
    patchelf --set-rpath '/opt/conda/envs/morpheus/lib' /opt/conda/envs/morpheus/lib/libuct.so.0.0.0 &&\
    patchelf --set-rpath '/opt/conda/envs/morpheus/lib' /opt/conda/envs/morpheus/lib/libucp.so.0.0.0

# Install the Python packages
RUN source activate morpheus && \
    pip install /tmp/neo-* && \
    pip install /tmp/morpheus-* && \
    rm /tmp/neo-* && \
    rm /tmp/morpheus-*

# Only copy specific files/folders over that are necessary for runtime
COPY ["*.md", "LICENSE", "./"]
COPY "./data" "./data"
COPY "./docker" "./docker"
COPY "./docs" "./docs"
COPY "./examples" "./examples"
COPY "./scripts" "./scripts"

# Use morpheus by default
CMD [ "morpheus" ]<|MERGE_RESOLUTION|>--- conflicted
+++ resolved
@@ -1,10 +1,6 @@
-<<<<<<< HEAD
-# SPDX-FileCopyrightText: Copyright (c) 2021-2022, NVIDIA CORPORATION & AFFILIATES. All rights reserved.
-=======
 # syntax=docker/dockerfile:1
 
 # SPDX-FileCopyrightText: Copyright (c) 2021, NVIDIA CORPORATION & AFFILIATES. All rights reserved.
->>>>>>> 5cc6a8f3
 # SPDX-License-Identifier: Apache-2.0
 #
 # Licensed under the Apache License, Version 2.0 (the "License");
