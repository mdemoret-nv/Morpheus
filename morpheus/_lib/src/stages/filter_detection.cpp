--- conflicted
+++ resolved
@@ -17,20 +17,12 @@
 
 #include "morpheus/stages/filter_detection.hpp"  // IWYU pragma: accosiated
 
-<<<<<<< HEAD
+#include "morpheus/messages/multi_tensor.hpp"
 #include "morpheus/objects/dev_mem_info.hpp"   // for DevMemInfo
 #include "morpheus/objects/dtype.hpp"          // for DataType
 #include "morpheus/objects/tensor_object.hpp"  // for TensorIndex, TensorObject
 #include "morpheus/utilities/matx_util.hpp"
 #include "morpheus/utilities/tensor_util.hpp"  // for TensorUtils::get_element_stride
-=======
-#include "morpheus/messages/multi_tensor.hpp"
-#include "morpheus/objects/tensor_object.hpp"  // for TensorIndex, TensorObject
-#include "morpheus/utilities/matx_util.hpp"
-#include "morpheus/utilities/tensor_util.hpp"  // for TensorUtils::get_element_stride
-#include "morpheus/utilities/type_util.hpp"
-#include "morpheus/utilities/type_util_detail.hpp"  // for DataType
->>>>>>> 413687ad
 
 #include <cuda_runtime.h>            // for cudaMemcpy, cudaMemcpyDeviceToDevice, cudaMemcpyDeviceToHost
 #include <glog/logging.h>            // for CHECK, CHECK_NE
