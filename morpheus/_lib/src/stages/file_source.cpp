/**
 * SPDX-FileCopyrightText: Copyright (c) 2021-2022, NVIDIA CORPORATION & AFFILIATES. All rights reserved.
 * SPDX-License-Identifier: Apache-2.0
 *
 * Licensed under the Apache License, Version 2.0 (the "License");
 * you may not use this file except in compliance with the License.
 * You may obtain a copy of the License at
 *
 * http://www.apache.org/licenses/LICENSE-2.0
 *
 * Unless required by applicable law or agreed to in writing, software
 * distributed under the License is distributed on an "AS IS" BASIS,
 * WITHOUT WARRANTIES OR CONDITIONS OF ANY KIND, either express or implied.
 * See the License for the specific language governing permissions and
 * limitations under the License.
 */

#include "morpheus/stages/file_source.hpp"

#include "morpheus/io/deserializers.hpp"

#include <cudf/column/column.hpp>  // for column
#include <cudf/io/csv.hpp>
#include <cudf/io/json.hpp>
#include <cudf/scalar/scalar.hpp>  // for string_scalar
#include <cudf/strings/replace.hpp>
#include <cudf/strings/strings_column_view.hpp>  // for strings_column_view
#include <cudf/table/table.hpp>                  // for table
#include <cudf/types.hpp>
#include <glog/logging.h>
#include <pybind11/cast.h>  // for object_api::operator()
#include <pybind11/gil.h>
#include <pybind11/pybind11.h>  // for str_attr_accessor
#include <pybind11/pytypes.h>   // for pybind11::int_
#include <srf/segment/builder.hpp>

#include <algorithm>  // for find
#include <cstddef>    // for size_t
#include <filesystem>
#include <memory>
#include <regex>
#include <sstream>
#include <stdexcept>  // for runtime_error
#include <utility>
// IWYU thinks we need __alloc_traits<>::value_type for vector assignments
// IWYU pragma: no_include <ext/alloc_traits.h>

namespace morpheus {
// Component public implementations
// ************ FileSourceStage ************* //
FileSourceStage::FileSourceStage(std::string filename, int repeat) :
  PythonSource(build()),
  m_filename(std::move(filename)),
  m_repeat(repeat)
{}

FileSourceStage::subscriber_fn_t FileSourceStage::build()
{
    return [this](rxcpp::subscriber<source_type_t> output) {
        auto data_table     = load_table_from_file(m_filename);
        int index_col_count = get_index_col_count(data_table);

        // Next, create the message metadata. This gets reused for repeats
        // When index_col_count is 0 this will cause a new range index to be created
        auto meta = MessageMeta::create_from_cpp(std::move(data_table), index_col_count);

        // next_meta stores a copy of the upcoming meta
        std::shared_ptr<MessageMeta> next_meta = nullptr;

        for (cudf::size_type repeat_idx = 0; repeat_idx < m_repeat; ++repeat_idx)
        {
            if (!output.is_subscribed())
            {
                // Grab the GIL before disposing, just in case
<<<<<<< HEAD
=======
                pybind11::gil_scoped_acquire gil;

                // Reset meta to allow the DCHECK after the loop to pass
                meta.reset();

                break;
            }

            // Clone the meta object before pushing while we still have access to it
            if (repeat_idx + 1 < m_repeat)
            {
                // GIL must come after get_info
>>>>>>> 15303690
                pybind11::gil_scoped_acquire gil;

                // Reset meta to allow the DCHECK after the loop to pass
                meta.reset();

                break;
            }

            // Clone the meta object before pushing while we still have access to it
            if (repeat_idx + 1 < m_repeat)
            {
                // Use the copy function
                auto df = meta->get_info().copy_to_py_object();

                // GIL must come after get_info
                pybind11::gil_scoped_acquire gil;

                pybind11::int_ df_len = pybind11::len(df);

                pybind11::object index = df.attr("index");

                df.attr("index") = index + df_len;

                next_meta = MessageMeta::create_from_python(std::move(df));
            }

            DCHECK(meta) << "Cannot push null meta";

            output.on_next(std::move(meta));

            // Move next_meta into meta
            std::swap(meta, next_meta);
        }

        DCHECK(!meta) << "meta was not properly pushed";
        DCHECK(!next_meta) << "next_meta was not properly pushed";

        output.on_completed();
    };
}

// ************ FileSourceStageInterfaceProxy ************ //
std::shared_ptr<srf::segment::Object<FileSourceStage>> FileSourceStageInterfaceProxy::init(
    srf::segment::Builder &builder, const std::string &name, std::string filename, int repeat)
{
    auto stage = builder.construct_object<FileSourceStage>(name, filename, repeat);

    return stage;
}
}  // namespace morpheus<|MERGE_RESOLUTION|>--- conflicted
+++ resolved
@@ -72,8 +72,6 @@
             if (!output.is_subscribed())
             {
                 // Grab the GIL before disposing, just in case
-<<<<<<< HEAD
-=======
                 pybind11::gil_scoped_acquire gil;
 
                 // Reset meta to allow the DCHECK after the loop to pass
@@ -86,7 +84,6 @@
             if (repeat_idx + 1 < m_repeat)
             {
                 // GIL must come after get_info
->>>>>>> 15303690
                 pybind11::gil_scoped_acquire gil;
 
                 // Reset meta to allow the DCHECK after the loop to pass
