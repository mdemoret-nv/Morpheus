# =============================================================================
# Copyright (c) 2020-2022, NVIDIA CORPORATION.
#
# Licensed under the Apache License, Version 2.0 (the "License"); you may not use this file except
# in compliance with the License. You may obtain a copy of the License at
#
# http://www.apache.org/licenses/LICENSE-2.0
#
# Unless required by applicable law or agreed to in writing, software distributed under the License
# is distributed on an "AS IS" BASIS, WITHOUT WARRANTIES OR CONDITIONS OF ANY KIND, either express
# or implied. See the License for the specific language governing permissions and limitations under
# the License.
# =============================================================================

message(STATUS "Adding library: morpheus")

<<<<<<< HEAD
add_library(morpheus
    # Keep these sorted!
    ${MORPHEUS_LIB_ROOT}/src/io/deserializers.cpp
    ${MORPHEUS_LIB_ROOT}/src/io/serializers.cpp
=======
set(DOCA_BUILD_FILES "")
set(BUILD_DOCA_FILES True)
if (BUILD_DOCA_FILES)
  set(DOCA_BUILD_FILES
>>>>>>> d07f4d6f
    ${MORPHEUS_LIB_ROOT}/src/doca/samples/common.c
    ${MORPHEUS_LIB_ROOT}/src/doca/doca_context.cpp
    ${MORPHEUS_LIB_ROOT}/src/doca/dpdk_utils.c
    ${MORPHEUS_LIB_ROOT}/src/doca/flows.c
    ${MORPHEUS_LIB_ROOT}/src/doca/gpu_init.c
    ${MORPHEUS_LIB_ROOT}/src/doca/offload_rules.c
    ${MORPHEUS_LIB_ROOT}/src/doca/utils.c
    ${MORPHEUS_LIB_ROOT}/src/stages/doca_source.cpp
    ${MORPHEUS_LIB_ROOT}/src/stages/doca_source_kernels.cu
  )
endif()

add_library(morpheus
    # Keep these sorted!
    ${MORPHEUS_LIB_ROOT}/src/io/deserializers.cpp
    ${MORPHEUS_LIB_ROOT}/src/io/serializers.cpp
    ${MORPHEUS_LIB_ROOT}/src/messages/memory/inference_memory.cpp
    ${MORPHEUS_LIB_ROOT}/src/messages/memory/inference_memory_fil.cpp
    ${MORPHEUS_LIB_ROOT}/src/messages/memory/inference_memory_nlp.cpp
    ${MORPHEUS_LIB_ROOT}/src/messages/memory/response_memory.cpp
    ${MORPHEUS_LIB_ROOT}/src/messages/memory/response_memory_probs.cpp
    ${MORPHEUS_LIB_ROOT}/src/messages/memory/tensor_memory.cpp
    ${MORPHEUS_LIB_ROOT}/src/messages/meta.cpp
    ${MORPHEUS_LIB_ROOT}/src/messages/multi.cpp
    ${MORPHEUS_LIB_ROOT}/src/messages/multi_inference.cpp
    ${MORPHEUS_LIB_ROOT}/src/messages/multi_inference_fil.cpp
    ${MORPHEUS_LIB_ROOT}/src/messages/multi_inference_nlp.cpp
    ${MORPHEUS_LIB_ROOT}/src/messages/multi_response.cpp
    ${MORPHEUS_LIB_ROOT}/src/messages/multi_response_probs.cpp
    ${MORPHEUS_LIB_ROOT}/src/messages/multi_tensor.cpp
    ${MORPHEUS_LIB_ROOT}/src/objects/fiber_queue.cpp
    ${MORPHEUS_LIB_ROOT}/src/objects/file_types.cpp
    ${MORPHEUS_LIB_ROOT}/src/objects/wrapped_tensor.cpp
    ${MORPHEUS_LIB_ROOT}/src/objects/python_data_table.cpp
    ${MORPHEUS_LIB_ROOT}/src/objects/rmm_tensor.cpp
    ${MORPHEUS_LIB_ROOT}/src/objects/tensor.cpp
    ${MORPHEUS_LIB_ROOT}/src/stages/add_classification.cpp
    ${MORPHEUS_LIB_ROOT}/src/stages/add_scores.cpp
    ${MORPHEUS_LIB_ROOT}/src/stages/deserialize.cpp
    ${MORPHEUS_LIB_ROOT}/src/stages/file_source.cpp
    ${MORPHEUS_LIB_ROOT}/src/stages/filter_detection.cpp
    ${MORPHEUS_LIB_ROOT}/src/stages/kafka_source.cpp
    ${MORPHEUS_LIB_ROOT}/src/stages/preprocess_fil.cpp
    ${MORPHEUS_LIB_ROOT}/src/stages/preprocess_nlp.cpp
    ${MORPHEUS_LIB_ROOT}/src/stages/serialize.cpp
    ${MORPHEUS_LIB_ROOT}/src/stages/triton_inference.cpp
    ${MORPHEUS_LIB_ROOT}/src/stages/write_to_file.cpp
    ${MORPHEUS_LIB_ROOT}/src/utilities/cudf_util.cpp
    ${MORPHEUS_LIB_ROOT}/src/utilities/cupy_util.cpp
    ${MORPHEUS_LIB_ROOT}/src/utilities/string_util.cpp
    ${MORPHEUS_LIB_ROOT}/src/utilities/table_util.cpp
    ${DOCA_BUILD_FILES}
)

add_library(${PROJECT_NAME}::morpheus ALIAS morpheus)

target_link_libraries(morpheus
    PUBLIC
      cuda_utils
      ${cudf_helpers_target}
      TritonClient::httpclient_static
      RDKAFKA::RDKAFKA
)

target_include_directories(morpheus
    PUBLIC
      $<BUILD_INTERFACE:${CMAKE_CURRENT_SOURCE_DIR}/include>
)

if(BUILD_DOCA_FILES)
    target_link_libraries(morpheus
        PUBLIC
            -L/opt/mellanox/dpdk/lib/x86_64-linux-gnu/
            -L/opt/mellanox/doca/lib/x86_64-linux-gnu/
        #   -L/home/charris/dev/doca-testing/doca/install/lib/x86_64-linux-gnu
        #   -L/home/charris/dev/doca-testing/dpdk-doca-gpu/install/lib/x86_64-linux-gnu
            libdoca_argp.so
            libdoca_common.so
            libdoca_gpu.so
            libdoca_gpu_device.so
            libdoca_flow.so
            librte_bus_auxiliary.so
            librte_bus_pci.so
            librte_bus_vdev.so
            librte_common_mlx5.so
            librte_eal.so
            librte_ethdev.so
            librte_gpudev.so
            librte_hash.so
            librte_ip_frag.so
            librte_kvargs.so
            librte_mbuf.so
            librte_mempool.so
            librte_meter.so
            librte_net_mlx5.so
            librte_net.so
            librte_pci.so
            librte_rcu.so
            librte_ring.so
            librte_telemetry.so
    )
    target_include_directories(morpheus
        PUBLIC
            /opt/mellanox/doca/include/
            /opt/mellanox/dpdk/include/dpdk
            /opt/mellanox/dpdk/include/x86_64-linux-gnu/dpdk
            /usr/local/include
    )
endif()

set_target_properties(morpheus PROPERTIES CXX_VISIBILITY_PRESET hidden)
set_target_properties(morpheus PROPERTIES CUDA_SEPARABLE_COMPILATION ON)

message(STATUS " Install dest: (morpheus) ${MORPHEUS_LIB_INSTALL_DIR}")
install(
    TARGETS
      morpheus
    EXPORT
      ${PROJECT_NAME}-exports
    LIBRARY DESTINATION
      "${MORPHEUS_LIB_INSTALL_DIR}"
    COMPONENT Wheel
)

if (MORPHEUS_PYTHON_INPLACE_BUILD)
  inplace_build_copy(morpheus ${CMAKE_CURRENT_SOURCE_DIR})
endif()<|MERGE_RESOLUTION|>--- conflicted
+++ resolved
@@ -14,17 +14,10 @@
 
 message(STATUS "Adding library: morpheus")
 
-<<<<<<< HEAD
-add_library(morpheus
-    # Keep these sorted!
-    ${MORPHEUS_LIB_ROOT}/src/io/deserializers.cpp
-    ${MORPHEUS_LIB_ROOT}/src/io/serializers.cpp
-=======
 set(DOCA_BUILD_FILES "")
 set(BUILD_DOCA_FILES True)
 if (BUILD_DOCA_FILES)
   set(DOCA_BUILD_FILES
->>>>>>> d07f4d6f
     ${MORPHEUS_LIB_ROOT}/src/doca/samples/common.c
     ${MORPHEUS_LIB_ROOT}/src/doca/doca_context.cpp
     ${MORPHEUS_LIB_ROOT}/src/doca/dpdk_utils.c
