# SPDX-FileCopyrightText: Copyright (c) 2022-2023, NVIDIA CORPORATION & AFFILIATES. All rights reserved.
# SPDX-License-Identifier: Apache-2.0
#
# Licensed under the Apache License, Version 2.0 (the "License");
# you may not use this file except in compliance with the License.
# You may obtain a copy of the License at
#
# http://www.apache.org/licenses/LICENSE-2.0
#
# Unless required by applicable law or agreed to in writing, software
# distributed under the License is distributed on an "AS IS" BASIS,
# WITHOUT WARRANTIES OR CONDITIONS OF ANY KIND, either express or implied.
# See the License for the specific language governing permissions and
# limitations under the License.

list(APPEND CMAKE_MESSAGE_CONTEXT "tests")

# Keep all source files sorted
add_executable(test_libmorpheus
  # test_cuda.cu
  test_main.cpp
  test_matx_util.cpp
  test_morpheus.cpp
  test_multi_slices.cpp
  test_tensor.cpp
  test_type_util_detail.cpp
)

target_link_libraries(test_libmorpheus
  PRIVATE
    morpheus
<<<<<<< HEAD
    cuda_utils
    srf::pysrf
=======
    mrc::pymrc
>>>>>>> e5e3964d
    GTest::gtest
    matx::matx
    pybind11::embed
)

target_include_directories(test_libmorpheus
    PUBLIC
      /opt/mellanox/doca/include/
      /opt/mellanox/dpdk/include/dpdk
      /opt/mellanox/dpdk/include/x86_64-linux-gnu/dpdk
)

add_test(
  NAME test_libmorpheus
  COMMAND $<TARGET_FILE:test_libmorpheus>
)

set_target_properties(test_libmorpheus
  PROPERTIES
    INSTALL_RPATH "$ORIGIN/.."
)

install(
    TARGETS
      test_libmorpheus
    RUNTIME DESTINATION
      "${MORPHEUS_LIB_INSTALL_DIR}/tests"
    COMPONENT Wheel
)

list(POP_BACK CMAKE_MESSAGE_CONTEXT)<|MERGE_RESOLUTION|>--- conflicted
+++ resolved
@@ -29,12 +29,8 @@
 target_link_libraries(test_libmorpheus
   PRIVATE
     morpheus
-<<<<<<< HEAD
     cuda_utils
-    srf::pysrf
-=======
-    mrc::pymrc
->>>>>>> e5e3964d
+    mrc::pysrf
     GTest::gtest
     matx::matx
     pybind11::embed
