--- conflicted
+++ resolved
@@ -37,18 +37,14 @@
 #include "morpheus/utilities/http_server.hpp"  // for DefaultMaxPayloadSize
 #include "morpheus/version.hpp"
 
-<<<<<<< HEAD
 #include <mrc/edge/edge_writable.hpp>
-=======
 #include <mrc/segment/builder.hpp>  // for Builder
->>>>>>> 02ced6e7
 #include <mrc/segment/object.hpp>
 #include <mrc/utils/string_utils.hpp>
-#include <pybind11/attr.h>      // for multiple_inheritance
-#include <pybind11/pybind11.h>  // for arg, init, class_, module_, str_attr_accessor, PYBIND11_MODULE, pybind11
-#include <pybind11/pytypes.h>   // for dict, sequence
-// for pathlib.Path -> std::filesystem::path conversions
-#include <pybind11/stl/filesystem.h>  // IWYU pragma: keep
+#include <pybind11/attr.h>            // for multiple_inheritance
+#include <pybind11/pybind11.h>        // for arg, init, class_, module_, str_attr_accessor, PYBIND11_MODULE, pybind11
+#include <pybind11/pytypes.h>         // for dict, sequence
+#include <pybind11/stl/filesystem.h>  // IWYU pragma: keep ; for pathlib.Path -> std::filesystem::path conversions
 #include <pymrc/utils.hpp>            // for pymrc::import
 #include <rxcpp/rx.hpp>
 
