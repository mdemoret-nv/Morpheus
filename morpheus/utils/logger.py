--- conflicted
+++ resolved
@@ -19,12 +19,9 @@
 import logging.handlers
 import multiprocessing
 import os
-<<<<<<< HEAD
-import weakref
-=======
 import re
 import warnings
->>>>>>> d9e6474c
+import weakref
 from enum import Enum
 
 import appdirs
