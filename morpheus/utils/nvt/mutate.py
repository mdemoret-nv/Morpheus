# Copyright (c) 2022-2023, NVIDIA CORPORATION.
#
# Licensed under the Apache License, Version 2.0 (the "License");
# you may not use this file except in compliance with the License.
# You may obtain a copy of the License at
#
#     http://www.apache.org/licenses/LICENSE-2.0
#
# Unless required by applicable law or agreed to in writing, software
# distributed under the License is distributed on an "AS IS" BASIS,
# WITHOUT WARRANTIES OR CONDITIONS OF ANY KIND, either express or implied.
# See the License for the specific language governing permissions and
# limitations under the License.

<<<<<<< HEAD
import numpy as np
=======
import functools
import os
>>>>>>> e0c1760f
import typing
from inspect import getsourcelines

from merlin.core.dispatch import DataFrameType
from merlin.schema import ColumnSchema
from merlin.schema import Schema
from nvtabular.ops.operator import ColumnSelector
from nvtabular.ops.operator import Operator

# Avoid using the annotate decorator in sphinx builds, instead define a simple pass-through decorator
if os.environ.get("MORPHEUS_IN_SPHINX_BUILD") is None:
    from merlin.core.dispatch import annotate  # pylint: disable=ungrouped-imports
else:

    def annotate(func, *args, **kwargs):  # pylint: disable=unused-argument

        @functools.wraps(func)
        def decorator(func):
            return func

        return decorator


class MutateOp(Operator):

    def __init__(self,
                 func: typing.Callable,
                 output_columns: typing.Optional[typing.List] = None,
                 dependencies: typing.Optional[typing.List] = None,
                 label: typing.Optional[str] = None):
        """
        Initialize MutateOp class.

        Parameters
        ----------
        func : Callable
            Function to perform mutation operation.
        output_columns : Optional[List], optional
            List of output columns, by default None.
        dependencies : Optional[List], optional
            List of dependencies, by default None.
        label : Optional[str], optional
            Label for MutateOp, by default None.
        """

        super().__init__()

        self._dependencies = dependencies or []
        self._func = func
        self._label = label
        self._output_columns = output_columns or []

    def _remove_deps(self, column_selector: ColumnSelector):
        """
        Remove dependencies from column selector.

        Parameters
        ----------
        column_selector : ColumnSelector
            Instance of ColumnSelector from which dependencies will be removed.

        Returns
        -------
        ColumnSelector
            Updated instance of ColumnSelector.
        """

        to_skip = ColumnSelector(
            [dep if isinstance(dep, str) else dep.output_schema.column_names for dep in self._dependencies])

        return column_selector.filter_columns(to_skip)

    @property
    def label(self):
        """
        Get the label of the MutateOp instance.

        Returns
        -------
        str
            The label of the MutateOp instance.
        """

        if (self._label is not None):
            return self._label

        # if we have a named function (not a lambda) return the function name
        name = self._func.__name__.split(".")[-1]
        if name != "<lambda>":
            return f"MutateOp: {name}"

        try:
            # otherwise get the lambda source code from the inspect module if possible
            source = getsourcelines(self.f)[0][0]
            lambdas = [op.strip() for op in source.split(">>") if "lambda " in op]
            if len(lambdas) == 1 and lambdas[0].count("lambda") == 1:
                return lambdas[0]
        except Exception:  # pylint: disable=broad-except
            # we can fail to load the source in distributed environments. Since the
            # label is mainly used for diagnostics, don't worry about the error here and
            # fallback to the default labelling
            pass

        # Failed to figure out the source
        return "MutateOp"

    # pylint: disable=arguments-renamed
    @annotate("MutateOp", color="darkgreen", domain="nvt_python")
    def transform(self, col_selector: ColumnSelector, df: DataFrameType) -> DataFrameType:
        """
        Apply the transformation function on the dataframe.

        Parameters
        ----------
        col_selector : ColumnSelector
            Instance of ColumnSelector.
        df : DataFrameType
            Input dataframe.

        Returns
        -------
        DataFrameType
            Transformed dataframe.
        """

        df = self._func(col_selector, df)

        # If our dataframe doesn't contain the expected output columns, even after processing, we add dummy columns.
        # This could occur if our JSON data doesn't always contain columns we expect to be expanded.
        df_cols_set = set(df.columns)
        new_cols = {
            col[0]: np.zeros(df.shape[0], dtype=col[1])
            for col in self._output_columns if col[0] not in df_cols_set
        }

        df = df.assign(**new_cols)

        return df

    def column_mapping(self, col_selector: ColumnSelector) -> typing.Dict[str, str]:
        """
        Generate a column mapping.

        Parameters
        ----------
        col_selector : ColumnSelector
            Instance of ColumnSelector.

        Returns
        -------
        Dict[str, str]
            Dictionary of column mappings.
        """

        column_mapping = {}

        for col_name, _ in self._output_columns:
            column_mapping[col_name] = col_selector.names

        return column_mapping

    def compute_output_schema(
        self,
        input_schema: Schema,
        col_selector: ColumnSelector,
        prev_output_schema: typing.Optional[Schema] = None,
    ) -> Schema:
        """
        Compute the output schema.

        Parameters
        ----------
        input_schema : Schema
            The input schema.
        col_selector : ColumnSelector
            Instance of ColumnSelector.
        prev_output_schema : Optional[Schema], optional
            Previous output schema, by default None.

        Returns
        -------
        Schema
            The output schema.
        """
        output_schema = super().compute_output_schema(input_schema, col_selector, prev_output_schema)

        # Add new columns to the output schema
        for col, dtype in self._output_columns:
            output_schema += Schema([ColumnSchema(col, dtype=dtype)])

        return output_schema<|MERGE_RESOLUTION|>--- conflicted
+++ resolved
@@ -12,12 +12,9 @@
 # See the License for the specific language governing permissions and
 # limitations under the License.
 
-<<<<<<< HEAD
 import numpy as np
-=======
 import functools
 import os
->>>>>>> e0c1760f
 import typing
 from inspect import getsourcelines
 
