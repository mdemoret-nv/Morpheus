--- conflicted
+++ resolved
@@ -152,79 +152,6 @@
             df = CloudTrailSourceStage.cleanup_df(df, feature_columns)
             dfs = dfs + CloudTrailSourceStage.repeat_df(df, repeat_count)
 
-<<<<<<< HEAD
         df_per_user = CloudTrailSourceStage.batch_user_split(dfs, userid_column_name, userid_filter)
 
-        return df_per_user
-=======
-        df_per_user = CloudTrailSourceStage.batch_user_split(dfs, userid_column_name, userid_filter, feature_columns)
-
-        return df_per_user
-
-    def _build_user_metadata(self, x: typing.Dict[str, pd.DataFrame]):
-
-        user_metas = []
-
-        for user_name, user_df in x.items():
-
-            # See if we have seen this user before
-            if (user_name not in self._rows_per_user):
-                self._rows_per_user[user_name] = 0
-
-            # Combine the original index with itself so it shows up as a named column
-            user_df.index.name = "_index_" + (user_df.index.name or "")
-            user_df = user_df.reset_index()
-
-            # Now ensure the index for this user is correct
-            user_df.index = range(self._rows_per_user[user_name], self._rows_per_user[user_name] + len(user_df))
-            self._rows_per_user[user_name] += len(user_df)
-
-            # Now make a UserMessageMeta with the user name
-            meta = UserMessageMeta(user_df, user_name)
-
-            user_metas.append(meta)
-
-        return user_metas
-
-    def _build_source(self, builder: srf.Builder) -> StreamPair:
-
-        # The first source just produces filenames
-        filename_source = self._watcher.build_node(self.unique_name, builder)
-
-        out_type = typing.List[str]
-
-        # Supposed to just return a source here
-        return filename_source, out_type
-
-    def _post_build_single(self, builder: srf.Builder, out_pair: StreamPair) -> StreamPair:
-
-        out_stream = out_pair[0]
-        out_type = out_pair[1]
-
-        def node_fn(obs: srf.Observable, sub: srf.Subscriber):
-
-            obs.pipe(
-                # At this point, we have batches of filenames to process. Make a node for processing batches of
-                # filenames into batches of dataframes
-                ops.map(
-                    partial(
-                        self.files_to_dfs_per_user,
-                        file_type=self._file_type,
-                        userid_column_name=self._user_column_name,
-                        feature_columns=None,  # Use None here to leave all columns in
-                        userid_filter=self._userid_filter,
-                        repeat_count=self._repeat_count)),
-                # Now group the batch of dataframes into a single df, split by user, and send a single UserMessageMeta
-                # per user
-                ops.map(self._build_user_metadata),
-                # Finally flatten to single meta
-                ops.flatten()).subscribe(sub)
-
-        post_node = builder.make_node_full(self.unique_name + "-post", node_fn)
-        builder.make_edge(out_stream, post_node)
-
-        out_stream = post_node
-        out_type = UserMessageMeta
-
-        return super()._post_build_single(builder, (out_stream, out_type))
->>>>>>> c2a1eb81
+        return df_per_user