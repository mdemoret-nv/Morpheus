--- conflicted
+++ resolved
@@ -18,21 +18,15 @@
 import os
 import typing
 
-<<<<<<< HEAD
-import neo
-import neo.core.operators as ops
 import numpy as np
 import pandas as pd
 import pyarrow as pa
+import srf
+import srf.core.operators as ops
 import websockets
 import websockets.legacy.server
 
 import cudf
-=======
-import numpy as np
-import pandas as pd
-import srf
->>>>>>> 64564e1e
 
 from morpheus.config import Config
 from morpheus.messages.multi_response_message import MultiResponseProbsMessage
@@ -166,7 +160,6 @@
 
         in_df.to_csv(fn, columns=["timestamp", "src_ip", "dest_ip", "src_port", "dest_port", "si", "data"])
 
-<<<<<<< HEAD
     def _write_batch(self, x):
         pass
 
@@ -225,9 +218,6 @@
         await self._server_task
 
     def _build_single(self, seg: neo.Segment, input_stream: StreamPair) -> StreamPair:
-=======
-    def _build_single(self, builder: srf.Builder, input_stream: StreamPair) -> StreamPair:
->>>>>>> 64564e1e
 
         stream = input_stream[0]
 
