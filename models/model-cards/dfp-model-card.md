<!--
SPDX-FileCopyrightText: Copyright (c) 2023-2024, NVIDIA CORPORATION & AFFILIATES. All rights reserved.
SPDX-License-Identifier: Apache-2.0

Licensed under the Apache License, Version 2.0 (the "License");
you may not use this file except in compliance with the License.
You may obtain a copy of the License at

http://www.apache.org/licenses/LICENSE-2.0

Unless required by applicable law or agreed to in writing, software
distributed under the License is distributed on an "AS IS" BASIS,
WITHOUT WARRANTIES OR CONDITIONS OF ANY KIND, either express or implied.
See the License for the specific language governing permissions and
limitations under the License.
-->

# Model Overview

## Description:
This use case is currently implemented to detect changes in users' behavior that indicate a change from a human to a machine or a machine to a human. The model architecture consists of an Autoencoder, where the reconstruction loss of new log data is used as an anomaly score.

## References(s):
- https://github.com/AlliedToasters/dfencoder/blob/master/dfencoder/autoencoder.py
- Rasheed Peng Alhajj Rokne Jon: Fourier Transform Based Spatial Outlier Mining 2009 - https://link.springer.com/chapter/10.1007/978-3-642-04394-9_39

## Model Architecture:
The model architecture consists of an Autoencoder, where the reconstruction loss of new log data is used as an anomaly score.

**Architecture Type:**
* Autoencoder

**Network Architecture:**
* The network architecture of the model includes a 2-layer encoder with dimensions [512, 500] and a 1-layer decoder with dimensions [512]

## Input:
**Input Format:**
* AWS CloudTrail logs in json format

**Input Parameters:**
* None

**Other Properties Related to Output:**
* Not Applicable (N/A)

## Output:
**Output Format:**
* Anomaly score (per feature)
* Reconstruction loss (per feature)

**Output Parameters:**
* Pandas Dataframe

## Software Integration:
**Runtime(s):**
* Morpheus

**Supported Hardware Platform(s):** <br>
* Ampere/Turing <br>

**Supported Operating System(s):** <br>
* Linux<br>

## Model Version(s):
* https://github.com/nv-morpheus/Morpheus/blob/branch-24.06/models/dfp-models/hammah-role-g-20211017-dill.pkl
* https://github.com/nv-morpheus/Morpheus/blob/branch-24.06/models/dfp-models/hammah-user123-20211017-dill.pkl

# Training & Evaluation:

## Training Dataset:

**Link:**
* https://github.com/nv-morpheus/Morpheus/tree/branch-24.06/models/datasets/training-data/cloudtrail

**Properties (Quantity, Dataset Descriptions, Sensor(s)):**

The training dataset consists of AWS CloudTrail logs. It contains logs from two entities, providing information about their activities within the AWS environment.
* [hammah-role-g-training-part1.json](https://github.com/nv-morpheus/Morpheus/blob/branch-24.06/models/datasets/training-data/cloudtrail/hammah-role-g-training-part1.json): 700 records <br>
* [hammah-role-g-training-part2.json](https://github.com/nv-morpheus/Morpheus/blob/branch-24.06/models/datasets/training-data/cloudtrail/hammah-role-g-training-part2.json): 1187 records <br>
* [hammah-user123-training-part2.json](https://github.com/nv-morpheus/Morpheus/blob/branch-24.06/models/datasets/training-data/cloudtrail/hammah-user123-training-part2.json): 1000 records <br>
* [hammah-user123-training-part3.json](https://github.com/nv-morpheus/Morpheus/blob/branch-24.06/models/datasets/training-data/cloudtrail/hammah-user123-training-part3.json): 1000 records <br>
* [hammah-user123-training-part4.json](https://github.com/nv-morpheus/Morpheus/blob/branch-24.06/models/datasets/training-data/cloudtrail/hammah-user123-training-part4.json): 387 records <br>

## Evaluation Dataset:
**Link:**
* https://github.com/nv-morpheus/Morpheus/tree/branch-24.06/models/datasets/validation-data/cloudtrail <br>

**Properties (Quantity, Dataset Descriptions, Sensor(s)):**

The evaluation dataset consists of AWS CloudTrail logs. It contains logs from two entities, providing information about their activities within the AWS environment.
* [hammah-role-g-validation.json](https://github.com/nv-morpheus/Morpheus/blob/branch-24.06/models/datasets/validation-data/cloudtrail/hammah-role-g-validation.json): 314 records
* [hammah-user123-validation-part1.json](https://github.com/nv-morpheus/Morpheus/blob/branch-24.06/models/datasets/validation-data/cloudtrail/hammah-user123-validation-part1.json): 300 records
* [hammah-user123-validation-part2.json](https://github.com/nv-morpheus/Morpheus/blob/branch-24.06/models/datasets/validation-data/cloudtrail/hammah-user123-validation-part2.json): 300 records
* [hammah-user123-validation-part3.json](https://github.com/nv-morpheus/Morpheus/blob/branch-24.06/models/datasets/validation-data/cloudtrail/hammah-user123-validation-part3.json): 247 records

## Inference:
**Engine:**
* PyTorch

**Test Hardware:**
* Other

## Ethical Considerations (For NVIDIA Models Only):
NVIDIA believes Trustworthy AI is a shared responsibility and we have established policies and practices to enable development for a wide array of AI applications.  When downloaded or used in accordance with our terms of service, developers should work with their internal model team to ensure this model meets requirements for the relevant industry and use case and addresses unforeseen product misuse.  For more detailed information on ethical considerations for this model, please see the Model Card++ Explainability, Bias, Safety & Security, and Privacy Subcard

# Subcards

## Model Card ++ Bias Subcard

<<<<<<< HEAD
=======
### What is the language balance of the model validation data?
* English (cloudtrail logs): 100%

>>>>>>> b61502a2
### Individuals from the following adversely impacted (protected classes) groups participate in model design and testing.
* None of the Above. 

### Describe measures taken to mitigate against unwanted bias.
* None of the Above. 

## Model Card ++ Explainability Subcard

### Name example applications and use cases for this model.
* The model is primarily designed for testing purposes and serves as a small pretrained model specifically used to evaluate and validate the DFP pipeline. Its application is focused on assessing the effectiveness of the pipeline rather than being intended for broader use cases or specific applications beyond testing.

### Intended Users.
* This model is designed for developers seeking to test the DFP pipeline with a small pretrained model trained on a synthetic dataset.

### Name who is intended to benefit from this model.
* The intended beneficiaries of this model are developers who aim to test the performance and functionality of the DFP pipeline using synthetic datasets. It may not be suitable or provide significant value for real-world cloudtrail logs analysis.

### Describe the model output.
* The model calculates an anomaly score for each input based on the reconstruction loss obtained from the trained Autoencoder. This score represents the level of anomaly detected in the input data. Higher scores indicate a higher likelihood of anomalous behavior.
* The model provides the reconstruction loss of each feature to facilitate further testing and debugging of the pipeline.

### Describe how this model works.
* The model works by training on baseline behaviors and subsequently detecting deviations from the established baseline, triggering alerts accordingly.
* [Training notebook](https://github.com/nv-morpheus/Morpheus/blob/branch-24.06/models/training-tuning-scripts/dfp-models/hammah-20211017.ipynb)

### List the technical limitations of the model.
* The model expects cloudtrail logs with specific features that match the training dataset. Data lacking the required features or requiring a different feature set may not be compatible with the model.

<<<<<<< HEAD
### Has this been verified to have met prescribed NVIDIA quality standards?
=======
### Has this been verified to have met prescribed quality standards?
>>>>>>> b61502a2
* Yes

### What performance metrics were used to affirm the model's performance?
* The model's performance was evaluated based on its ability to correctly identify anomalous behavior in the synthetic dataset during testing.

### What are the potential known risks to users and stakeholders?
* None

### Link the relevant end user license agreement
* [Apache 2.0](http://www.apache.org/licenses/LICENSE-2.0)

## Model Card ++ Saftey & Security Subcard

### Link the location of the training dataset's repository (if able to share).
* https://github.com/nv-morpheus/Morpheus/tree/branch-24.06/models/datasets/training-data/cloudtrail

### Describe the life critical impact (if present).
* None

### Was model and dataset assessed for vulnerability for potential form of attack?
* No

### Name applications for the model.
* The primary application for this model is testing the Morpheus pipeline.

### Name use case restrictions for the model.
* The model's use case is restricted to testing the Morpheus pipeline and may not be suitable for other applications.

<<<<<<< HEAD
### Is the model and dataset compliant with National Classification Management Society (NCMS)?
* No

### Are there explicit model and dataset restrictions?
* No
=======
### Name explicit model and/or dataset restrictions.
* The Principle of least privilege (PoLP) is applied limiting access for dataset generation and model development.
>>>>>>> b61502a2

### Are there access restrictions to systems, model, and data?
* No


## Model Card ++ Privacy Subcard


### Generatable or reverse engineerable personally-identifiable information (PII)?
* None

### Was consent obtained for any PII used?
* The synthetic data used in this model is generated using the [faker](https://github.com/joke2k/faker/blob/master/LICENSE.txt)  python package. The user agent field is generated by faker, which pulls items from its own dataset of fictitious values (located in the linked repo). Similarly, the event source field is randomly chosen from a list of event names provided in the AWS documentation. There are no privacy concerns or PII involved in this synthetic data generation process.

### Protected classes used to create this model? (The following were used in model the model's training:)
* Not applicable

### How often is dataset reviewed?
* The dataset is initially reviewed upon addition, and subsequent reviews are conducted as needed or upon request for changes.

### Is a mechanism in place to honor data subject right of access or deletion of personal data?
* No (dataset is fully synthetic)

### If PII collected for the development of this AI model, was it minimized to only what was required?
* Not Applicable (no PII collected)

### Is there data provenance?
<<<<<<< HEAD
=======
* No

### Are we able to identify and trace source of dataset?
>>>>>>> b61502a2
* Yes ([fully synthetic dataset](https://github.com/nv-morpheus/Morpheus/tree/branch-24.06/models/datasets/training-data/cloudtrail))

### Does data labeling (annotation, metadata) comply with privacy laws?
* Not applicable (dataset is fully synthetic)

### Is data compliant with data subject requests for data correction or removal, if such a request was made?
* Not applicable (dataset is fully synthetic)<|MERGE_RESOLUTION|>--- conflicted
+++ resolved
@@ -107,12 +107,6 @@
 
 ## Model Card ++ Bias Subcard
 
-<<<<<<< HEAD
-=======
-### What is the language balance of the model validation data?
-* English (cloudtrail logs): 100%
-
->>>>>>> b61502a2
 ### Individuals from the following adversely impacted (protected classes) groups participate in model design and testing.
 * None of the Above. 
 
@@ -141,11 +135,7 @@
 ### List the technical limitations of the model.
 * The model expects cloudtrail logs with specific features that match the training dataset. Data lacking the required features or requiring a different feature set may not be compatible with the model.
 
-<<<<<<< HEAD
 ### Has this been verified to have met prescribed NVIDIA quality standards?
-=======
-### Has this been verified to have met prescribed quality standards?
->>>>>>> b61502a2
 * Yes
 
 ### What performance metrics were used to affirm the model's performance?
@@ -174,16 +164,8 @@
 ### Name use case restrictions for the model.
 * The model's use case is restricted to testing the Morpheus pipeline and may not be suitable for other applications.
 
-<<<<<<< HEAD
-### Is the model and dataset compliant with National Classification Management Society (NCMS)?
-* No
-
-### Are there explicit model and dataset restrictions?
-* No
-=======
 ### Name explicit model and/or dataset restrictions.
 * The Principle of least privilege (PoLP) is applied limiting access for dataset generation and model development.
->>>>>>> b61502a2
 
 ### Are there access restrictions to systems, model, and data?
 * No
@@ -211,12 +193,9 @@
 * Not Applicable (no PII collected)
 
 ### Is there data provenance?
-<<<<<<< HEAD
-=======
 * No
 
 ### Are we able to identify and trace source of dataset?
->>>>>>> b61502a2
 * Yes ([fully synthetic dataset](https://github.com/nv-morpheus/Morpheus/tree/branch-24.06/models/datasets/training-data/cloudtrail))
 
 ### Does data labeling (annotation, metadata) comply with privacy laws?
