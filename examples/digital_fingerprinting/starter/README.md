--- conflicted
+++ resolved
@@ -49,12 +49,7 @@
   4. The following stages must come after an inference stage: `add-class`, `filter`, `gen-viz`
 
 Options:
-<<<<<<< HEAD
-  --columns_file FILE             [default: morpheus/data/columns_ae_cloudtrail.txt]
-=======
-  --columns_file FILE             [default: ./morpheus/data/columns_ae_cloudtrail.txt
-                                  ]
->>>>>>> d5741a1e
+  --columns_file FILE             [default: ./morpheus/data/columns_ae_cloudtrail.txt]
   --labels_file FILE              Specifies a file to read labels from in
                                   order to convert class IDs into labels. A
                                   label file is a simple text file where each
